--- conflicted
+++ resolved
@@ -1,19 +1,4 @@
 ## License & Attribution
-<<<<<<< HEAD
-
-This research is licensed under Apache 2.0. See [LICENSE](LICENSE) for details.
-
-When using this methodology, you must cite:
-
-Cassler, D. (2025). The Cassler-PREA Safety Audit v8.5: A Protocol for 
-Detecting Linguistically-Determined Reasoning Failures in AI Child Protection 
-Systems Using Semantic Gradient Analysis. Independent Research.
-
-Contact: dcassler@gmail.com | linkedin.com/in/danielvermont
-
-# PREA AI Safety Research Suite v3.1 - Methodology Aligned
-=======
->>>>>>> 63f86abb
 
 This research is licensed under Apache 2.0. See [LICENSE](LICENSE) for details.
 
